--- conflicted
+++ resolved
@@ -79,7 +79,6 @@
 Dim2VertexEmbedding : class
 Equality type : BY_VALUE
 
-<<<<<<< HEAD
 Dim4BoundaryComponent : class
 Equality type : BY_REFERENCE
 
@@ -126,7 +125,8 @@
 Equality type : BY_REFERENCE
 
 Dim4VertexEmbedding : class
-=======
+Equality type : BY_VALUE
+
 Face10_0 : class
 Equality type : BY_REFERENCE
 
@@ -809,7 +809,6 @@
 Equality type : BY_VALUE
 
 FaceEmbedding9_8 : class
->>>>>>> d82d54ea
 Equality type : BY_VALUE
 
 FacetPairing10 : class
