--- conflicted
+++ resolved
@@ -73,12 +73,8 @@
 }
 
 void addSimplex() {
-<<<<<<< HEAD
-=======
     boost::python::def("choose", regina::choose);
 
-    addSimplex<4>("Simplex4");
->>>>>>> 7c55c67c
     addSimplex<5>("Simplex5");
     addSimplex<6>("Simplex6");
     addSimplex<7>("Simplex7");
