
/**************************************************************************
 *                                                                        *
 *  Regina - A Normal Surface Theory Calculator                           *
 *  Test Suite                                                            *
 *                                                                        *
 *  Copyright (c) 1999-2013, Ben Burton                                   *
 *  For further details contact Ben Burton (bab@debian.org).              *
 *                                                                        *
 *  This program is free software; you can redistribute it and/or         *
 *  modify it under the terms of the GNU General Public License as        *
 *  published by the Free Software Foundation; either version 2 of the    *
 *  License, or (at your option) any later version.                       *
 *                                                                        *
 *  As an exception, when this program is distributed through (i) the     *
 *  App Store by Apple Inc.; (ii) the Mac App Store by Apple Inc.; or     *
 *  (iii) Google Play by Google Inc., then that store may impose any      *
 *  digital rights management, device limits and/or redistribution        *
 *  restrictions that are required by its terms of service.               *
 *                                                                        *
 *  This program is distributed in the hope that it will be useful, but   *
 *  WITHOUT ANY WARRANTY; without even the implied warranty of            *
 *  MERCHANTABILITY or FITNESS FOR A PARTICULAR PURPOSE.  See the GNU     *
 *  General Public License for more details.                              *
 *                                                                        *
 *  You should have received a copy of the GNU General Public             *
 *  License along with this program; if not, write to the Free            *
 *  Software Foundation, Inc., 51 Franklin St, Fifth Floor, Boston,       *
 *  MA 02110-1301, USA.                                                   *
 *                                                                        *
 **************************************************************************/

/* end stub */

#include "regina-config.h" // For EXCLUDE_SNAPPEA

#include <cctype>
#include <iostream>
#include <cppunit/Test.h>
#include <cppunit/TestResult.h>
#include <cppunit/TextTestProgressListener.h>
#include "testsuite/testparams.h"
#include "testsuite/angle/testangle.h"
#include "testsuite/census/testcensus.h"
#include "testsuite/dim2/testdim2.h"
#include "testsuite/maths/testmaths.h"
#ifndef EXCLUDE_SNAPPEA
#include "testsuite/snappea/testsnappea.h"
#endif
#include "testsuite/subcomplex/testsubcomplex.h"
#include "testsuite/surfaces/testsurfaces.h"
#include "testsuite/triangulation/testtriangulation.h"
#include "testsuite/utilities/testutilities.h"

/**
 * Improves the readability of the test name "FIXTURE.TEST".
 */
std::string truncateFixture(const std::string& testName) {
    static const std::string genericFixturePrefix("ATestFixtureType.");
    static const unsigned genericFixtureLen(genericFixturePrefix.length());

    unsigned len = testName.length();

    // Remove the fixture type altogether if it's the generic type.
    if (len > genericFixtureLen)
        if (testName.substr(0, genericFixtureLen) == genericFixturePrefix)
            return testName.substr(genericFixtureLen, len - genericFixtureLen);

    // Otherwise prune any leading digits from the fixture name.
    unsigned pos = 0;
    while (pos < len && isdigit(testName[pos]))
        pos++;
    if (pos > 0 && pos < len)
        return testName.substr(pos, len - pos);

    // Otherwise don't modify anything.
    return testName;
}

/**
 * Used for outputting progress.
 */
class ReginaProgress : public CppUnit::TextTestProgressListener {
    private:
        bool failed;

    public:
        ReginaProgress() : TextTestProgressListener(), failed(false) {
        }

        virtual void startTest(CppUnit::Test* test) {
            std::cout << truncateFixture(test->getName()) << "... ";
            std::cout.flush();
            failed = false;
        }

        virtual void addFailure(const CppUnit::TestFailure&) {
            if (! failed) {
                std::cout << "FAILED." << std::endl;
                failed = true;
            }
        }

        virtual void endTest(CppUnit::Test*) {
            if (! failed)
                std::cout << "ok." << std::endl;
        }
};

/**
 * Runs the entire test suite, outputting progress and results.
 */
bool runAllTests() {
    std::cout << "Regina calculation engine test suite\n\n" << std::flush;
    checkTestParams();

    CppUnit::TextUi::TestRunner runner;
    ReginaProgress progress;

    /**
     * BEGIN REGINA TEST SUITES
     *
     * Individual test suites for various components of Regina should
     * be added below.
     */

    // Utilities:
    addBase64(runner);
    addNBitmask(runner);

    // Maths:
    addNInteger(runner);
    addNRational(runner);
    addNPerm3(runner);
    addNPerm4(runner);
    addNPerm5(runner);
    addNPrimes(runner);
    addNumberTheory(runner);
    addMatrixOps(runner);
    addPermConv(runner);

<<<<<<< HEAD
    // Algebra:
    addNGroupPresentation(runner);

    // Dim2riangulation:
=======
    // Dim2Triangulation:
>>>>>>> 150c1380
    addDim2Triangulation(runner);

    // Triangulation:
    addNTriangulation(runner);
    addElementaryMoves(runner);
    addConnectedSumDecomp(runner);
    addNIsomorphism(runner);
    addNHomologicalData(runner);

    // Subcomplexes:
    addNStandardTriangulation(runner);

    // Surfaces:
    addNNormalSurfaceList(runner);
    addIncompressible(runner);

    // Angle structures:
    addNAngleStructureList(runner);

    // Census:
    addNCensus(runner);
    addNFacePairing(runner);
    addDim2Census(runner);
    addDim2EdgePairing(runner);

#ifndef EXCLUDE_SNAPPEA
    // SnapPea:
    addNSnapPeaTriangulation(runner);
#endif

    /**
     * END REGINA TEST SUITES
     */

    runner.eventManager().addListener(&progress);
    return runner.run("", false, true, false);
}

/**
 * The main function, if we're building a standalone program.
 */
#ifndef __NO_TESTSUITE_MAIN
int main(int argc, char* argv[]) {
    return (runAllTests() ? 0 : 1);
}
#endif
<|MERGE_RESOLUTION|>--- conflicted
+++ resolved
@@ -139,14 +139,10 @@
     addMatrixOps(runner);
     addPermConv(runner);
 
-<<<<<<< HEAD
     // Algebra:
     addNGroupPresentation(runner);
 
-    // Dim2riangulation:
-=======
     // Dim2Triangulation:
->>>>>>> 150c1380
     addDim2Triangulation(runner);
 
     // Triangulation:
