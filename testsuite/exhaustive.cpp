
/**************************************************************************
 *                                                                        *
 *  Regina - A Normal Surface Theory Calculator                           *
 *  Test Suite                                                            *
 *                                                                        *
 *  Copyright (c) 1999-2013, Ben Burton                                   *
 *  For further details contact Ben Burton (bab@debian.org).              *
 *                                                                        *
 *  This program is free software; you can redistribute it and/or         *
 *  modify it under the terms of the GNU General Public License as        *
 *  published by the Free Software Foundation; either version 2 of the    *
 *  License, or (at your option) any later version.                       *
 *                                                                        *
 *  As an exception, when this program is distributed through (i) the     *
 *  App Store by Apple Inc.; (ii) the Mac App Store by Apple Inc.; or     *
 *  (iii) Google Play by Google Inc., then that store may impose any      *
 *  digital rights management, device limits and/or redistribution        *
 *  restrictions that are required by its terms of service.               *
 *                                                                        *
 *  This program is distributed in the hope that it will be useful, but   *
 *  WITHOUT ANY WARRANTY; without even the implied warranty of            *
 *  MERCHANTABILITY or FITNESS FOR A PARTICULAR PURPOSE.  See the GNU     *
 *  General Public License for more details.                              *
 *                                                                        *
 *  You should have received a copy of the GNU General Public             *
 *  License along with this program; if not, write to the Free            *
 *  Software Foundation, Inc., 51 Franklin St, Fifth Floor, Boston,       *
 *  MA 02110-1301, USA.                                                   *
 *                                                                        *
 **************************************************************************/

/* end stub */

#include "exhaustive.h"
#include "dim4/dim4triangulation.h"
#include "census/dim4census.h"
#include "census/ncensus.h"
#include "packet/ncontainer.h"
#include "triangulation/ntriangulation.h"

// When we run tests over an entire census, do we use a larger census
// (which takes a long time to run), or a smaller census?
// #define LARGE_CENSUS

#ifdef LARGE_CENSUS
    #define DIM3_MIN_CLOSED_CENSUS_SIZE 6
    #define DIM3_CLOSED_CENSUS_SIZE 4
    #define DIM3_BOUNDED_CENSUS_SIZE 3
    #define DIM3_IDEAL_CENSUS_SIZE 4

    #define DIM3_SMALL_MIN_CLOSED_CENSUS_SIZE 4
    #define DIM3_SMALL_CLOSED_CENSUS_SIZE 3
    #define DIM3_SMALL_BOUNDED_CENSUS_SIZE 2
    #define DIM3_SMALL_IDEAL_CENSUS_SIZE 3
#else
    #define DIM3_MIN_CLOSED_CENSUS_SIZE 4
    #define DIM3_CLOSED_CENSUS_SIZE 3
    #define DIM3_BOUNDED_CENSUS_SIZE 2
    #define DIM3_IDEAL_CENSUS_SIZE 3

    #define DIM3_SMALL_MIN_CLOSED_CENSUS_SIZE 3
    #define DIM3_SMALL_CLOSED_CENSUS_SIZE 2
    #define DIM3_SMALL_BOUNDED_CENSUS_SIZE 1
    #define DIM3_SMALL_IDEAL_CENSUS_SIZE 2
#endif

#define DIM4_CLOSED_CENSUS_SIZE 2
#define DIM4_BOUNDED_CENSUS_SIZE 2
#define DIM4_IDEAL_CENSUS_SIZE 2

using regina::Dim4Census;
using regina::NBoolSet;
using regina::NCensus;

namespace {
    // Work around the fact that we cannot cast between function
    // pointers and void*.
    template <int dim>
    struct TestFunctionHolder;

    template <>
    struct TestFunctionHolder<3> {
        typedef regina::NTriangulation Triangulation;
        NTriangulationTestFunction f_;
        TestFunctionHolder(NTriangulationTestFunction f) : f_(f) {}
    };

    template <>
    struct TestFunctionHolder<4> {
        typedef regina::Dim4Triangulation Triangulation;
        Dim4TriangulationTestFunction f_;
        TestFunctionHolder(Dim4TriangulationTestFunction f) : f_(f) {}
    };

    template <int dim>
    bool testCensusTriangulation(
            typename TestFunctionHolder<dim>::Triangulation* tri,
            void* testFunctionHolder) {
        tri->setPacketLabel(tri->isoSig());
        (*(static_cast<TestFunctionHolder<dim>*>(testFunctionHolder)->f_))(tri);
        return false;
    }
}

void runCensusMinClosed(NTriangulationTestFunction testFunction, bool small_) {
    regina::NContainer parent;
    TestFunctionHolder<3> f(testFunction);
    NCensus::formCensus(&parent,
        (small_ ? DIM3_SMALL_MIN_CLOSED_CENSUS_SIZE :
            DIM3_MIN_CLOSED_CENSUS_SIZE),
        NBoolSet::sTrue /* finite */,
        NBoolSet::sBoth /* orientable */,
        NBoolSet::sFalse /* bounded */,
        -1, /* bdry faces */
        NCensus::PURGE_NON_MINIMAL_PRIME | NCensus::PURGE_P2_REDUCIBLE,
        &testCensusTriangulation<3>, &f);
}

void runCensusAllClosed(NTriangulationTestFunction testFunction, bool small_) {
    regina::NContainer parent;
    TestFunctionHolder<3> f(testFunction);
    NCensus::formCensus(&parent,
        (small_ ? DIM3_SMALL_CLOSED_CENSUS_SIZE : DIM3_CLOSED_CENSUS_SIZE),
        NBoolSet::sTrue /* finite */,
        NBoolSet::sBoth /* orientable */,
        NBoolSet::sFalse /* bounded */,
        -1 /* bdry faces */, 0 /* purge */,
        &testCensusTriangulation<3>, &f);
}

void runCensusAllBounded(NTriangulationTestFunction testFunction, bool small_) {
    regina::NContainer parent;
    TestFunctionHolder<3> f(testFunction);
    NCensus::formCensus(&parent,
        (small_ ? DIM3_SMALL_BOUNDED_CENSUS_SIZE : DIM3_BOUNDED_CENSUS_SIZE),
        NBoolSet::sTrue /* finite */,
        NBoolSet::sBoth /* orientable */,
        NBoolSet::sTrue /* bounded */,
        -1 /* bdry faces */, 0 /* purge */,
        &testCensusTriangulation<3>, &f);
}

void runCensusAllIdeal(NTriangulationTestFunction testFunction, bool small_) {
    regina::NContainer parent;
    TestFunctionHolder<3> f(testFunction);
    NCensus::formCensus(&parent,
        (small_ ? DIM3_SMALL_IDEAL_CENSUS_SIZE : DIM3_IDEAL_CENSUS_SIZE),
        NBoolSet::sFalse /* finite */,
        NBoolSet::sBoth /* orientable */,
        NBoolSet::sFalse /* bounded */,
        -1 /* bdry faces */, 0 /* purge */,
        &testCensusTriangulation<3>, &f);
}

<<<<<<< HEAD
void runCensusAllClosed(Dim4TriangulationTestFunction testFunction) {
    regina::NContainer parent;
    TestFunctionHolder<4> f(testFunction);
    Dim4Census::formCensus(&parent,
        DIM4_CLOSED_CENSUS_SIZE,
        NBoolSet::sTrue /* finite */,
        NBoolSet::sBoth /* orientable */,
        NBoolSet::sFalse /* bounded */,
        -1 /* bdry faces */,
        &testCensusTriangulation<4>, &f);
}

void runCensusAllBounded(Dim4TriangulationTestFunction testFunction) {
    regina::NContainer parent;
    TestFunctionHolder<4> f(testFunction);
    Dim4Census::formCensus(&parent,
        DIM4_BOUNDED_CENSUS_SIZE,
        NBoolSet::sTrue /* finite */,
        NBoolSet::sBoth /* orientable */,
        NBoolSet::sTrue /* bounded */,
        -1 /* bdry faces */,
        &testCensusTriangulation<4>, &f);
}

void runCensusAllNoBdry(Dim4TriangulationTestFunction testFunction) {
    regina::NContainer parent;
    TestFunctionHolder<4> f(testFunction);
    Dim4Census::formCensus(&parent,
        DIM4_IDEAL_CENSUS_SIZE,
        NBoolSet::sBoth /* finite */,
        NBoolSet::sBoth /* orientable */,
        NBoolSet::sFalse /* bounded */,
        -1 /* bdry faces */,
        &testCensusTriangulation<4>, &f);
=======
void runCensusAllNoBdry(NTriangulationTestFunction testFunction, bool small_) {
    regina::NContainer parent;
    TestFunctionHolder<3> f(testFunction);
    NCensus::formCensus(&parent,
        (small_ ? DIM3_SMALL_IDEAL_CENSUS_SIZE : DIM3_IDEAL_CENSUS_SIZE),
        NBoolSet::sBoth /* finite */,
        NBoolSet::sBoth /* orientable */,
        NBoolSet::sFalse /* bounded */,
        -1 /* bdry faces */, 0 /* purge */,
        &testCensusTriangulation<3>, &f);
>>>>>>> ac402960
}<|MERGE_RESOLUTION|>--- conflicted
+++ resolved
@@ -153,7 +153,17 @@
         &testCensusTriangulation<3>, &f);
 }
 
-<<<<<<< HEAD
+void runCensusAllNoBdry(NTriangulationTestFunction testFunction, bool small_) {
+    regina::NContainer parent;
+    TestFunctionHolder<3> f(testFunction);
+    NCensus::formCensus(&parent,
+        (small_ ? DIM3_SMALL_IDEAL_CENSUS_SIZE : DIM3_IDEAL_CENSUS_SIZE),
+        NBoolSet::sBoth /* finite */,
+        NBoolSet::sBoth /* orientable */,
+        NBoolSet::sFalse /* bounded */,
+        -1 /* bdry faces */, 0 /* purge */,
+        &testCensusTriangulation<3>, &f);
+
 void runCensusAllClosed(Dim4TriangulationTestFunction testFunction) {
     regina::NContainer parent;
     TestFunctionHolder<4> f(testFunction);
@@ -188,16 +198,4 @@
         NBoolSet::sFalse /* bounded */,
         -1 /* bdry faces */,
         &testCensusTriangulation<4>, &f);
-=======
-void runCensusAllNoBdry(NTriangulationTestFunction testFunction, bool small_) {
-    regina::NContainer parent;
-    TestFunctionHolder<3> f(testFunction);
-    NCensus::formCensus(&parent,
-        (small_ ? DIM3_SMALL_IDEAL_CENSUS_SIZE : DIM3_IDEAL_CENSUS_SIZE),
-        NBoolSet::sBoth /* finite */,
-        NBoolSet::sBoth /* orientable */,
-        NBoolSet::sFalse /* bounded */,
-        -1 /* bdry faces */, 0 /* purge */,
-        &testCensusTriangulation<3>, &f);
->>>>>>> ac402960
 }