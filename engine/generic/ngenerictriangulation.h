--- conflicted
+++ resolved
@@ -82,17 +82,7 @@
  * \ifacespython Not present.
  */
 template <int dim>
-<<<<<<< HEAD
-class REGINA_API NGenericTriangulation {
-=======
-class NGenericTriangulation : public DimTraits<dim> {
-    public:
-        using typename DimTraits<dim>::Isomorphism;
-        using typename DimTraits<dim>::Perm;
-        using typename DimTraits<dim>::Simplex;
-        using typename DimTraits<dim>::Triangulation;
-
->>>>>>> 0aac1f3a
+class NGenericTriangulation {
     public:
         /**
          * \name Isomorphism Testing
@@ -118,27 +108,13 @@
          * contain the same number of top-dimensional simplices for such an
          * isomorphism to exist.
          *
-<<<<<<< HEAD
          * If the triangulations are isomorphic, then this routine returns
          * one such boundary complete isomorphism (i.e., one such relabelling).
          * The isomorphism will be newly constructed, and to assist with
-         * memory management, it will be returned as a std::auto_ptr.
+         * memory management, it will be returned as a std::unique_ptr.
          * Thus, to test whether an isomorphism exists without having to
          * explicitly manage with the isomorphism itself, you can just call
          * <tt>if (isIsomorphicTo(other).get())</tt>, in which case the newly
-=======
-         * If you need to ensure that top-dimensional simplices are labelled
-         * the same in both triangulations, see the stricter test
-         * isIdenticalTo() instead.
-         *
-         * If a boundary complete isomorphism is found, the details of
-         * this isomorphism are returned.  The isomorphism is newly
-         * constructed, and so to assist with memory management is
-         * returned as a std::unique_ptr.  Thus, to test whether an
-         * isomorphism exists without having to explicitly deal with the
-         * isomorphism itself, you can call
-         * <tt>if (isIsomorphicTo(other).get())</tt> and the newly
->>>>>>> 0aac1f3a
          * created isomorphism (if it exists) will be automatically
          * destroyed.
          *
@@ -159,13 +135,8 @@
          * @return details of the isomorphism if the two triangulations
          * are combinatorially isomorphic, or a null pointer otherwise.
          */
-<<<<<<< HEAD
-        std::auto_ptr<Isomorphism<dim>> isIsomorphicTo(
+        std::unique_ptr<Isomorphism<dim>> isIsomorphicTo(
             const Triangulation<dim>& other) const;
-=======
-        std::unique_ptr<typename DimTraits<dim>::Isomorphism> isIsomorphicTo(
-            const typename DimTraits<dim>::Triangulation& other) const;
->>>>>>> 0aac1f3a
 
         /**
          * Determines if an isomorphic copy of this triangulation is
@@ -201,13 +172,8 @@
          * @return details of the isomorphism if such a copy is found,
          * or a null pointer otherwise.
          */
-<<<<<<< HEAD
-        std::auto_ptr<Isomorphism<dim>> isContainedIn(
+        std::unique_ptr<Isomorphism<dim>> isContainedIn(
             const Triangulation<dim>& other) const;
-=======
-        std::unique_ptr<typename DimTraits<dim>::Isomorphism> isContainedIn(
-            const typename DimTraits<dim>::Triangulation& other) const;
->>>>>>> 0aac1f3a
 
         /**
          * Finds all ways in which this triangulation is combinatorially
