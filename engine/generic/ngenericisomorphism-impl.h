
/**************************************************************************
 *                                                                        *
 *  Regina - A Normal Surface Theory Calculator                           *
 *  Computational Engine                                                  *
 *                                                                        *
 *  Copyright (c) 1999-2014, Ben Burton                                   *
 *  For further details contact Ben Burton (bab@debian.org).              *
 *                                                                        *
 *  This program is free software; you can redistribute it and/or         *
 *  modify it under the terms of the GNU General Public License as        *
 *  published by the Free Software Foundation; either version 2 of the    *
 *  License, or (at your option) any later version.                       *
 *                                                                        *
 *  As an exception, when this program is distributed through (i) the     *
 *  App Store by Apple Inc.; (ii) the Mac App Store by Apple Inc.; or     *
 *  (iii) Google Play by Google Inc., then that store may impose any      *
 *  digital rights management, device limits and/or redistribution        *
 *  restrictions that are required by its terms of service.               *
 *                                                                        *
 *  This program is distributed in the hope that it will be useful, but   *
 *  WITHOUT ANY WARRANTY; without even the implied warranty of            *
 *  MERCHANTABILITY or FITNESS FOR A PARTICULAR PURPOSE.  See the GNU     *
 *  General Public License for more details.                              *
 *                                                                        *
 *  You should have received a copy of the GNU General Public             *
 *  License along with this program; if not, write to the Free            *
 *  Software Foundation, Inc., 51 Franklin St, Fifth Floor, Boston,       *
 *  MA 02110-1301, USA.                                                   *
 *                                                                        *
 **************************************************************************/

/* end stub */

/*! \file generic/ngenericisomorphism-impl.h
 *  \brief Contains implementation details for the NGenericIsomorphism
 *  class template.
 *
 *  This file is \e not included automatically by ngenericisomorphism.h.
 *  However, typical end users should never need to include it, since
 *  Regina's calculation engine provides full explicit instantiations
 *  of NGenericIsomorphism for \ref stddim "standard dimensions".
 */

#ifndef __NGENERICISOMORPHISM_IMPL_H
#ifndef __DOXYGEN
#define __NGENERICISOMORPHISM_IMPL_H
#endif

#include <algorithm>
#include <cstdlib>
#include "packet/npacket.h"
#include "generic/ngenericisomorphism.h"

namespace regina {

template <int dim>
void NGenericIsomorphism<dim>::writeTextShort(std::ostream& out) const {
    out << "Isomorphism between " << dim << "-manifold triangulations";
}

template <int dim>
void NGenericIsomorphism<dim>::writeTextLong(std::ostream& out) const {
    for (unsigned i = 0; i < nSimplices_; ++i)
        out << i << " -> " << simpImage_[i] << " (" << facetPerm_[i] << ")\n";
}

template <int dim>
bool NGenericIsomorphism<dim>::isIdentity() const {
    for (unsigned p = 0; p < nSimplices_; ++p) {
        if (simpImage_[p] != static_cast<int>(p))
            return false;
        if (! facetPerm_[p].isIdentity())
            return false;
    }
    return true;
}

template <int dim>
NGenericIsomorphism<dim>::NGenericIsomorphism(
        const NGenericIsomorphism<dim>& cloneMe) :
        nSimplices_(cloneMe.nSimplices_),
        simpImage_(cloneMe.nSimplices_ > 0 ?
            new int[cloneMe.nSimplices_] : 0),
        facetPerm_(cloneMe.nSimplices_ > 0 ?
            new Perm[cloneMe.nSimplices_] : 0) {
    std::copy(cloneMe.simpImage_, cloneMe.simpImage_ + nSimplices_,
        simpImage_);
    std::copy(cloneMe.facetPerm_, cloneMe.facetPerm_ + nSimplices_,
        facetPerm_);
}

template <int dim>
<<<<<<< HEAD
typename NGenericIsomorphism<dim>::Isomorphism* NGenericIsomorphism<dim>::
        inverse() const {
    Isomorphism* ans = new Isomorphism(nSimplices_);

    unsigned i;
    for (int i = 0; i < nSimplices_; i++) {
        ans->simpImage_[simpImage_[i]] = i;
        ans->facetPerm_[simpImage_[i]] = facetPerm_[i].inverse();
    }
    return ans;

}

template <int dim>
typename NGenericIsomorphism<dim>::Isomorphism* NGenericIsomorphism<dim>::
=======
typename DimTraits<dim>::Isomorphism* NGenericIsomorphism<dim>::
>>>>>>> 3509be05
        random(unsigned nSimplices) {
    Isomorphism* ans = new Isomorphism(nSimplices);

    // Randomly choose the destination simplices.
    unsigned i;
    for (i = 0; i < nSimplices; i++)
        ans->simpImage_[i] = i;
    std::random_shuffle(ans->simpImage_, ans->simpImage_ + nSimplices);

    // Randomly choose the individual permutations.
    for (i = 0; i < nSimplices; i++)
        ans->facetPerm_[i] = DimTraits<dim>::Perm::Sn[rand() %
            DimTraits<dim>::Perm::nPerms];

    return ans;
}

template <int dim>
typename DimTraits<dim>::Triangulation* NGenericIsomorphism<dim>::apply(
        const typename DimTraits<dim>::Triangulation* original) const {
    if (original->getNumberOfSimplices() != nSimplices_)
        return 0;

    if (nSimplices_ == 0)
        return new Triangulation();

    Triangulation* ans = new Triangulation();
    Simplex** tet = new Simplex*[nSimplices_];
    unsigned long t;
    int f;

    NPacket::ChangeEventSpan span(ans);
    for (t = 0; t < nSimplices_; t++)
        tet[t] = ans->newSimplex();

    for (t = 0; t < nSimplices_; t++)
        tet[simpImage_[t]]->setDescription(
            original->getSimplex(t)->getDescription());

    const Simplex *myTet, *adjTet;
    unsigned long adjTetIndex;
    Perm gluingPerm;
    for (t = 0; t < nSimplices_; t++) {
        myTet = original->getSimplex(t);
        for (f = 0; f <= dim; f++)
            if ((adjTet = myTet->adjacentSimplex(f))) {
                // We have an adjacent simplex.
                adjTetIndex = original->simplexIndex(adjTet);
                gluingPerm = myTet->adjacentGluing(f);

                // Make the gluing from one side only.
                if (adjTetIndex > t || (adjTetIndex == t &&
                        gluingPerm[f] > f))
                    tet[simpImage_[t]]->joinTo(facetPerm_[t][f],
                        tet[simpImage_[adjTetIndex]],
                        facetPerm_[adjTetIndex] * gluingPerm *
                            facetPerm_[t].inverse());
            }
    }

    delete[] tet;
    return ans;
}

template <int dim>
void NGenericIsomorphism<dim>::applyInPlace(
        typename DimTraits<dim>::Triangulation* tri) const {
    if (tri->getNumberOfSimplices() != nSimplices_)
        return;

    if (nSimplices_ == 0)
        return;

    Triangulation staging;
    Simplex** tet = new Simplex*[nSimplices_];
    unsigned long t;
    int f;

    NPacket::ChangeEventSpan span1(&staging);
    for (t = 0; t < nSimplices_; t++)
        tet[t] = staging.newSimplex();

    for (t = 0; t < nSimplices_; t++)
        tet[simpImage_[t]]->setDescription(
            tri->getSimplex(t)->getDescription());

    const Simplex *myTet, *adjTet;
    unsigned long adjTetIndex;
    Perm gluingPerm;
    for (t = 0; t < nSimplices_; t++) {
        myTet = tri->getSimplex(t);
        for (f = 0; f <= dim; f++)
            if ((adjTet = myTet->adjacentSimplex(f))) {
                // We have an adjacent simplex.
                adjTetIndex = tri->simplexIndex(adjTet);
                gluingPerm = myTet->adjacentGluing(f);

                // Make the gluing from one side only.
                if (adjTetIndex > t || (adjTetIndex == t &&
                        gluingPerm[f] > f))
                    tet[simpImage_[t]]->joinTo(facetPerm_[t][f],
                        tet[simpImage_[adjTetIndex]],
                        facetPerm_[adjTetIndex] * gluingPerm *
                            facetPerm_[t].inverse());
            }
    }

    delete[] tet;

    NPacket::ChangeEventSpan span2(tri);
    tri->removeAllSimplices();
    tri->swapContents(staging);
}

} // namespace regina

#endif<|MERGE_RESOLUTION|>--- conflicted
+++ resolved
@@ -91,7 +91,6 @@
 }
 
 template <int dim>
-<<<<<<< HEAD
 typename NGenericIsomorphism<dim>::Isomorphism* NGenericIsomorphism<dim>::
         inverse() const {
     Isomorphism* ans = new Isomorphism(nSimplices_);
@@ -107,9 +106,6 @@
 
 template <int dim>
 typename NGenericIsomorphism<dim>::Isomorphism* NGenericIsomorphism<dim>::
-=======
-typename DimTraits<dim>::Isomorphism* NGenericIsomorphism<dim>::
->>>>>>> 3509be05
         random(unsigned nSimplices) {
     Isomorphism* ans = new Isomorphism(nSimplices);
 
