--- conflicted
+++ resolved
@@ -1,21 +1,5 @@
 # generic 
 
-<<<<<<< HEAD
-# Files to compile
-SET ( FILES
-  ngenerictriangulation
-  )
-
-# Prepend folder name
-FOREACH ( SOURCE_FILE ${FILES} )
-  SET ( SOURCES ${SOURCES} generic/${SOURCE_FILE})
-ENDFOREACH(SOURCE_FILE)
-
-# Set the variable in the parent directory
-SET( SOURCES ${SOURCES} PARENT_SCOPE)
-
-=======
->>>>>>> 2dedc6c7
 if (${REGINA_INSTALL_DEV})
   INSTALL(FILES
     canonical-impl.h
@@ -24,15 +8,8 @@
     facetpairing.h
     facetpairing-impl.h
     isomorphism.h
-<<<<<<< HEAD
-    isomorphism-impl.h
     isosig-impl.h
     nfacetspec.h
-    ngenerictriangulation.h
-=======
-    isosig-impl.h
-    nfacetspec.h
->>>>>>> 2dedc6c7
     simplex.h
     triangulation.h
     DESTINATION ${INCLUDEDIR}/generic COMPONENT Development)
