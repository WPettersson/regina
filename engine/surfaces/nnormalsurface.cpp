--- conflicted
+++ resolved
@@ -26,13 +26,9 @@
 
 /* end stub */
 
-#include <iostream>
 #include <algorithm>
 #include "file/nfile.h"
-<<<<<<< HEAD
 #include "maths/nmatrixint.h"
-=======
->>>>>>> 133c1ce3
 #include "snappea/nsnappeatriangulation.h"
 #include "surfaces/nnormalsurface.h"
 #include "surfaces/nnormalsurfacelist.h"
@@ -457,7 +453,6 @@
     realBoundary = false;
 }
 
-<<<<<<< HEAD
 NMatrixInt* NNormalSurface::boundarySlopes() const {
     NTriangulation *tri = getTriangulation();
 
@@ -506,33 +501,6 @@
         slopes->entry(i,1) = longitude;
     }
     delete equations;
-=======
-NMatrixInt NNormalSurface::boundarySlopes() const {
-    NTriangulation *tri = getTriangulation();
-    NSnapPeaTriangulation snapPea = NSnapPeaTriangulation(*tri, false);
-    NMatrixInt equations = snapPea.slopeEquations();
-    unsigned long cusps = equations.rows() / 2;
-    unsigned long numTet = tri->getNumberOfTetrahedra();
-    NMatrixInt slopes(cusps,2);
-    for(unsigned int i=0; i < cusps; i++) {
-      NLargeInteger meridian = NLargeInteger::zero;
-      NLargeInteger longitude = NLargeInteger::zero;
-      for(unsigned int j=0; j < numTet; j++) {
-        meridian += 
-          equations.entry(2*i, 3*j)*getQuadCoord(j,vertexSplit[0][1]) +
-          equations.entry(2*i, 3*j+1)*getQuadCoord(j,vertexSplit[0][2]) +
-          equations.entry(2*i, 3*j+2)*getQuadCoord(j,vertexSplit[0][3]); 
-        longitude += 
-          equations.entry(2*i+1, 3*j)*getQuadCoord(j,vertexSplit[0][1]) +
-          equations.entry(2*i+1, 3*j+1)*getQuadCoord(j,vertexSplit[0][2]) +
-          equations.entry(2*i+1, 3*j+2)*getQuadCoord(j,vertexSplit[0][3]); 
-      }
-      slopes.entry(i,0) = meridian;
-      slopes.entry(i,1) = longitude;
-    }
-    // Check triangulation hasn't changed.
-    snapPea.verifyTriangulation(*tri);
->>>>>>> 133c1ce3
     return slopes;
 }
 
@@ -646,7 +614,7 @@
     out.writeAllPropertiesFooter();
 }
 
-#define REGISTER_FLAVOUR(id_name, class, n, a, s) \
+#define REGISTER_FLAVOUR(id_name, class, n, a, s, o) \
     if (flavour == NNormalSurfaceList::id_name) \
         vector = new class(vecLen); \
     else
@@ -679,18 +647,18 @@
 
     return ans;
 }
+
 // Default implementations for oriented surfaces. Returns zero as any
 // coordinate system which supports orientation should override these.
-NLargeInteger NNormalSurfaceVector::getTriangleCoord(unsigned long tetIndex,
-            int vertex, NTriangulation* triang, bool orientation) const {
+NLargeInteger NNormalSurfaceVector::getOrientedTriangleCoord(
+        unsigned long, int, NTriangulation*, bool) const {
     return NLargeInteger::zero;
 };
 
-NLargeInteger NNormalSurfaceVector::getQuadCoord(unsigned long tetIndex,
-            int quadType, NTriangulation* triang, bool orientation) const {
+NLargeInteger NNormalSurfaceVector::getOrientedQuadCoord(
+        unsigned long, int, NTriangulation*, bool) const {
     return NLargeInteger::zero;
 };
-
 
 // Tidy up.
 #undef REGISTER_FLAVOUR
