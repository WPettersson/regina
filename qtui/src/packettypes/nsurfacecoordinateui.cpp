
/**************************************************************************
 *                                                                        *
 *  Regina - A Normal Surface Theory Calculator                           *
 *  KDE User Interface                                                    *
 *                                                                        *
 *  Copyright (c) 1999-2013, Ben Burton                                   *
 *  For further details contact Ben Burton (bab@debian.org).              *
 *                                                                        *
 *  This program is free software; you can redistribute it and/or         *
 *  modify it under the terms of the GNU General Public License as        *
 *  published by the Free Software Foundation; either version 2 of the    *
 *  License, or (at your option) any later version.                       *
 *                                                                        *
 *  As an exception, when this program is distributed through (i) the     *
 *  App Store by Apple Inc.; (ii) the Mac App Store by Apple Inc.; or     *
 *  (iii) Google Play by Google Inc., then that store may impose any      *
 *  digital rights management, device limits and/or redistribution        *
 *  restrictions that are required by its terms of service.               *
 *                                                                        *
 *  This program is distributed in the hope that it will be useful, but   *
 *  WITHOUT ANY WARRANTY; without even the implied warranty of            *
 *  MERCHANTABILITY or FITNESS FOR A PARTICULAR PURPOSE.  See the GNU     *
 *  General Public License for more details.                              *
 *                                                                        *
 *  You should have received a copy of the GNU General Public             *
 *  License along with this program; if not, write to the Free            *
 *  Software Foundation, Inc., 51 Franklin St, Fifth Floor, Boston,       *
 *  MA 02110-1301, USA.                                                   *
 *                                                                        *
 **************************************************************************/

/* end stub */

#include "regina-config.h" // For EXCLUDE_SNAPPEA

// Regina core includes:
#include "maths/nmatrixint.h"
#include "surfaces/nnormalsurfacelist.h"
#include "surfaces/nsurfacefilter.h"
#include "triangulation/ntriangulation.h"

// UI includes:
#include "coordinatechooser.h"
#include "nsurfacecoordinateui.h"
#include "reginasupport.h"
#include "packetchooser.h"
#include "packetfilter.h"
#include "reginamain.h"

#include <QHeaderView>
#include <QLabel>
#include <QLayout>
#include <QStyle>
#include <QTreeView>

using regina::NNormalSurfaceList;
using regina::NPacket;

SurfaceModel::SurfaceModel(regina::NNormalSurfaceList* surfaces,
        bool readWrite) :
        surfaces_(surfaces),
        coordSystem_(surfaces->coords()),
        localName(0),
        isReadWrite(readWrite) {
    nFiltered = surfaces_->getNumberOfSurfaces();
    if (nFiltered == 0)
        realIndex = 0;
    else {
        realIndex = new unsigned[nFiltered];
        for (unsigned i = 0; i < nFiltered; ++i)
            realIndex[i] = i;
    }

    refreshNames();
}

void SurfaceModel::rebuild(regina::NormalCoords coordSystem) {
    beginResetModel();
    coordSystem_ = coordSystem;
    endResetModel();
}

void SurfaceModel::rebuild(regina::NormalCoords coordSystem,
        regina::NSurfaceFilter* filter) {
    beginResetModel();

    coordSystem_ = coordSystem;

    delete[] realIndex;
    nFiltered = 0;
    if (surfaces_->getNumberOfSurfaces() == 0)
        realIndex = 0;
    else {
        realIndex = new unsigned[surfaces_->getNumberOfSurfaces()];
        for (unsigned i = 0; i < surfaces_->getNumberOfSurfaces(); ++i)
            if ((! filter) || filter->accept(*surfaces_->getSurface(i)))
                realIndex[nFiltered++] = i;
    }

    endResetModel();
}

void SurfaceModel::refreshNames() {
    delete[] localName;

    if (surfaces_->getNumberOfSurfaces() == 0)
        localName = 0;
    else {
        localName = new QString[surfaces_->getNumberOfSurfaces()];
        for (unsigned i = 0; i < surfaces_->getNumberOfSurfaces(); ++i)
            localName[i] = surfaces_->getSurface(i)->getName().c_str();
    }
}

void SurfaceModel::commitNames() {
    for (unsigned i = 0; i < surfaces_->getNumberOfSurfaces(); ++i)
        const_cast<regina::NNormalSurface*>(surfaces_->getSurface(i))->
            setName(localName[i].toAscii().constData());
}

void SurfaceModel::setReadWrite(bool readWrite) {
    if (readWrite == isReadWrite)
        return;

    // Presumably a model reset is too severe, but I'm not sure what's
    // actually necessary so let's just be safe.
    beginResetModel();
    readWrite = isReadWrite;
    endResetModel();
}

QModelIndex SurfaceModel::index(int row, int column,
        const QModelIndex& parent) const {
    return createIndex(row, column,
        quint32(columnCount(parent) * row + column));
}

int SurfaceModel::rowCount(const QModelIndex& /* unused parent*/) const {
    return nFiltered;
}

int SurfaceModel::columnCount(const QModelIndex& /* unused parent*/) const {
    return propertyColCount() +
        Coordinates::numColumns(coordSystem_, surfaces_->getTriangulation());
}

QVariant SurfaceModel::data(const QModelIndex& index, int role) const {
    unsigned surfaceIndex = realIndex[index.row()];

    if (role == Qt::DisplayRole) {
        const regina::NNormalSurface* s = surfaces_->getSurface(surfaceIndex);

        if (index.column() == 0)
            return tr("%1.").arg(surfaceIndex);
        else if (index.column() == 1)
            return localName[surfaceIndex];
        else if (index.column() == 2) {
            if (! s->isCompact())
                return QVariant();
            return s->getEulerChar().stringValue().c_str();
        } else if (surfaces_->isEmbeddedOnly() && index.column() == 3) {
            if (! s->isCompact())
                return QVariant();

            if (s->isOrientable())
                return QString(QChar(0x2713 /* tick */));
                // return tr("Yes");
            else
                return tr("Non-or.");
        } else if (surfaces_->isEmbeddedOnly() && index.column() == 4) {
            if (! s->isCompact())
                return QVariant();

            if (s->isTwoSided())
                return "2";
            else
                return "1";
        } else if ((surfaces_->isEmbeddedOnly() && index.column() == 5) ||
                ((! surfaces_->isEmbeddedOnly()) && index.column() == 3)) {
            if (! s->isCompact()) {
#ifndef EXCLUDE_SNAPPEA
<<<<<<< HEAD
                regina::NMatrixInt* slopes = s->boundarySlopes();
=======
                regina::NMatrixInt* slopes =
                    (ReginaPrefSet::global().surfacesSupportSpunBdry ?
                    s->boundaryIntersections() : 0);
>>>>>>> b2b0ecec
                if (slopes) {
                    QString ans = tr("Spun:");
                    // Display each boundary slope as (nu(L), -nu(M)).
                    for (unsigned i = 0; i < slopes->rows(); ++i)
                        ans += QString(" (%1, %2)")
                            .arg(slopes->entry(i,1).stringValue().c_str())
                            .arg((-slopes->entry(i,0)).stringValue().c_str());
                    return ans;
                } else
                    return tr("Spun");
#else
                return tr("Spun");
#endif
            } else if (s->hasRealBoundary())
                return tr("Real");
            else
                return QString(QChar(0x2014 /* emdash */));
        } else if ((surfaces_->isEmbeddedOnly() && index.column() == 6) ||
                ((! surfaces_->isEmbeddedOnly()) && index.column() == 4)) {
            const regina::NVertex* v;
            std::pair<const regina::NEdge*, const regina::NEdge*> e;

            if ((v = s->isVertexLink()))
                return tr("Vertex %1").arg(
                    surfaces_->getTriangulation()->vertexIndex(v));
            else if ((e = s->isThinEdgeLink()).first) {
                if (e.second)
                    return tr("Thin edges %1, %2").
                        arg(surfaces_->getTriangulation()->edgeIndex(
                            e.first)).
                        arg(surfaces_->getTriangulation()->edgeIndex(
                            e.second));
                else
                    return tr("Thin edge %1").
                        arg(surfaces_->getTriangulation()->edgeIndex(
                            e.first));
            } else
                return QVariant();
        } else if ((surfaces_->isEmbeddedOnly() && index.column() == 7) ||
                ((! surfaces_->isEmbeddedOnly()) && index.column() == 5)) {
            regina::NLargeInteger tot;
            if (s->isSplitting())
                return tr("Splitting");
            else if ((tot = s->isCentral()) != 0)
                return tr("Central (%1)").arg(tot.longValue());
            else
                return QVariant();
        } else if (surfaces_->allowsAlmostNormal() &&
                ((surfaces_->isEmbeddedOnly() && index.column() == 8) ||
                ((! surfaces_->isEmbeddedOnly()) && index.column() == 6))) {
            regina::NDiscType oct = s->getOctPosition();
            if (oct == regina::NDiscType::NONE)
                return QVariant();
            else {
                regina::NLargeInteger tot = s->getOctCoord(
                    oct.tetIndex, oct.type);
                if (tot == 1) {
                    return tr("K%1: %2 (1 oct)").
                        arg(oct.tetIndex).
                        arg(regina::vertexSplitString[oct.type]);
                } else {
                    return tr("K%1: %2 (%3 octs)").
                        arg(oct.tetIndex).
                        arg(regina::vertexSplitString[oct.type]).
                        arg(tot.stringValue().c_str());
                }
            }
        } else {
            // The default case:
            regina::NLargeInteger ans = Coordinates::getCoordinate(coordSystem_,
                *s, index.column() - propertyColCount());
            if (ans == (long)0)
                return QVariant();
            else if (ans.isInfinite())
                return QString(QChar(0x221e /* &infin; */));
            else
                return ans.stringValue().c_str();
        }
    } else if (role == Qt::EditRole) {
        if (index.column() == 1)
            return localName[surfaceIndex];
        else
            return QVariant();
    } else if (role == Qt::ToolTipRole) {
        int propertyCols = propertyColCount();

        if (index.column() < propertyCols)
            return propertyColDesc(index.column());
        else
            return Coordinates::columnDesc(coordSystem_,
                index.column() - propertyCols, this, surfaces_->getTriangulation());
    } else if (role == Qt::ForegroundRole) {
        const regina::NNormalSurface* s = surfaces_->getSurface(surfaceIndex);

        if (surfaces_->isEmbeddedOnly() && index.column() == 3) {
            if (! s->isCompact())
                return QVariant();

            if (s->isOrientable())
                return Qt::darkGreen;
            else
                return Qt::darkRed;
        } else if (surfaces_->isEmbeddedOnly() && index.column() == 4) {
            if (! s->isCompact())
                return QVariant();

            if (s->isTwoSided())
                return Qt::darkGreen;
            else
                return Qt::darkRed;
        } else if ((surfaces_->isEmbeddedOnly() && index.column() == 5) ||
                ((! surfaces_->isEmbeddedOnly()) && index.column() == 3)) {
            if (! s->isCompact())
                return Qt::darkYellow;
            else if (s->hasRealBoundary())
                return Qt::darkRed;
            else
                return Qt::darkGreen;
        } else if (surfaces_->allowsAlmostNormal() &&
                ((surfaces_->isEmbeddedOnly() && index.column() == 8) ||
                ((! surfaces_->isEmbeddedOnly()) && index.column() == 6))) {
            regina::NDiscType oct = s->getOctPosition();
            if (oct != regina::NDiscType::NONE) {
                if (s->getOctCoord(oct.tetIndex, oct.type) > 1)
                    return Qt::darkRed;
                else
                    return Qt::darkGreen;
            }
        } else
            return QVariant();
    } else if (role == Qt::TextAlignmentRole) {
        if (index.column() == 1)
            return Qt::AlignLeft; // Name
        else if (surfaces_->isEmbeddedOnly() && index.column() == 3)
            return Qt::AlignLeft; // Orientable
        else if ((surfaces_->isEmbeddedOnly() && index.column() == 5) ||
                ((! surfaces_->isEmbeddedOnly()) && index.column() == 3))
            return Qt::AlignLeft; // Boundary
        else if ((surfaces_->isEmbeddedOnly() && index.column() == 6) ||
                ((! surfaces_->isEmbeddedOnly()) && index.column() == 4))
            return Qt::AlignLeft; // Vertex / edge link
        else if ((surfaces_->isEmbeddedOnly() && index.column() == 7) ||
                ((! surfaces_->isEmbeddedOnly()) && index.column() == 5))
            return Qt::AlignLeft; // Splitting / central
        else if (surfaces_->allowsAlmostNormal() &&
                ((surfaces_->isEmbeddedOnly() && index.column() == 8) ||
                ((! surfaces_->isEmbeddedOnly()) && index.column() == 6)))
            return Qt::AlignLeft; // Octahedron
        else
            return Qt::AlignRight; // All other fields are numbers.
    }

    return QVariant();
}

QVariant SurfaceModel::headerData(int section, Qt::Orientation orientation,
        int role) const {
    if (orientation != Qt::Horizontal)
        return QVariant();

    if (role == Qt::DisplayRole) {
        int propCols = propertyColCount();

        if (section < propCols)
            return propertyColName(section);
        else
            return Coordinates::columnName(coordSystem_, section - propCols,
                surfaces_->getTriangulation());
    } else if (role == Qt::ToolTipRole) {
        int propertyCols = propertyColCount();

        if (section < propertyCols)
            return propertyColDesc(section);
        else
            return Coordinates::columnDesc(coordSystem_, section - propertyCols,
                this, surfaces_->getTriangulation());
    } else if (role == Qt::TextAlignmentRole)
        return Qt::AlignCenter;
    else
        return QVariant();
}

Qt::ItemFlags SurfaceModel::flags(const QModelIndex& index) const {
    if (index.column() == 1 && isReadWrite)
        return Qt::ItemIsEnabled | Qt::ItemIsSelectable | Qt::ItemIsEditable;
    else
        return Qt::ItemIsEnabled | Qt::ItemIsSelectable;
}

bool SurfaceModel::setData(const QModelIndex& index, const QVariant& value,
        int role) {
    if (index.column() == 1 && role == Qt::EditRole) {
        localName[realIndex[index.row()]] = value.toString();
        emit dataChanged(index, index);
        return true;
    } else
        return false;
}

unsigned SurfaceModel::propertyColCount() const {
    return (surfaces_->isEmbeddedOnly() ? 8 : 6) +
        (surfaces_->allowsAlmostNormal() ? 1 : 0);
}

QString SurfaceModel::propertyColName(int whichCol) const {
    if (surfaces_->isEmbeddedOnly()) {
        switch (whichCol) {
            case 0 : return QString(); // Surface number
            case 1 : return tr("Name");
            case 2 : return tr("Euler");
            case 3 : return tr("Orient");
            case 4 : return tr("Sides");
            case 5 : return tr("Bdry");
            case 6 : return tr("Link");
            case 7 : return tr("Type");
        }
        if (whichCol == 8 && surfaces_->allowsAlmostNormal())
            return tr("Octagon");
    } else {
        switch (whichCol) {
            case 0 : return QString(); // Surface number
            case 1 : return tr("Name");
            case 2 : return tr("Euler");
            case 3 : return tr("Bdry");
            case 4 : return tr("Link");
            case 5 : return tr("Type");
        }
        if (whichCol == 6 && surfaces_->allowsAlmostNormal())
            return tr("Octagon");
    }

    return tr("Unknown");
}

QString SurfaceModel::propertyColDesc(int whichCol) const {
    if (surfaces_->isEmbeddedOnly()) {
        switch (whichCol) {
            case 0: return tr("The index of this surface within the "
                "overall list (surfaces are numbered 0,1,2,...)");
            case 1: return tr("Name (this has no special meaning and "
                "can be edited)");
            case 2: return tr("Euler characteristic");
            case 3: return tr("Is this surface orientable?");
            case 4: return tr("1-sided or 2-sided");
            case 5: return tr("What kind of boundary does this "
                "surface have?");
            case 6: return tr("Has this surface been identified as "
                "the link of a particular subcomplex?");
            case 7: return tr("Other interesting properties");
        }
        if (whichCol == 8 && surfaces_->allowsAlmostNormal())
            return tr("The coordinate position containing the octagonal "
                "disc type, and the number of discs of that type");
    } else {
        switch (whichCol) {
            case 0: return tr("The index of this surface within the "
                "overall list (surfaces are numbered 0,1,2,...)");
            case 1: return tr("Name (this has no special meaning and "
                "can be edited)");
            case 2: return tr("Euler characteristic");
            case 3: return tr("What kind of boundary does this "
                "surface have?");
            case 4: return tr("Has this surface been identified as "
                "the link of a particular subcomplex?");
            case 5: return tr("Other interesting properties");
        }
        if (whichCol == 6 && surfaces_->allowsAlmostNormal())
            return tr("The coordinate position containing the octagonal "
                "disc type, and the number of discs of that type");
    }

    return tr("Unknown");
}

NSurfaceCoordinateUI::NSurfaceCoordinateUI(regina::NNormalSurfaceList* packet,
        PacketTabbedUI* useParentUI, bool readWrite) :
        PacketEditorTab(useParentUI), surfaces(packet), appliedFilter(0),
        isReadWrite(readWrite), currentlyResizing(false) {
    // Set up the UI.
    ui = new QWidget();
    QBoxLayout* uiLayout = new QVBoxLayout(ui);
    uiLayout->setContentsMargins(0, 0, 0, 0);
    uiLayout->addSpacing(5);

    QBoxLayout* hdrLayout = new QHBoxLayout();
    uiLayout->addLayout(hdrLayout);

    // Set up the coordinate selector.
    QLabel* label = new QLabel(tr("Display coordinates:"));
    hdrLayout->addWidget(label);
    coords = new CoordinateChooser();
    coords->insertAllViewers(surfaces);
    coords->setCurrentSystem(surfaces->coords());
    connect(coords, SIGNAL(activated(int)), this, SLOT(refreshLocal()));
    hdrLayout->addWidget(coords);
    QString msg = tr("Allows you to view these normal surfaces in a "
        "different coordinate system.");
    label->setWhatsThis(msg);
    coords->setWhatsThis(msg);

    hdrLayout->addStretch(1);

    // Set up the filter selector.
    label = new QLabel(tr("Apply filter:"));
    hdrLayout->addWidget(label);
    filter = new PacketChooser(surfaces->getTreeMatriarch(),
        new SingleTypeFilter<regina::NSurfaceFilter>(),
        PacketChooser::ROOT_AS_PACKET, true, 0, ui);
    filter->setAutoUpdate(true);
    connect(filter, SIGNAL(activated(int)), this, SLOT(refreshLocal()));
    hdrLayout->addWidget(filter);
    msg = tr("<qt>Allows you to filter this list so that only normal "
        "surfaces satisfying particular properties are displayed.<p>"
        "To use this feature you need a separate surface filter.  You "
        "can create new surface filters through the <i>Packet Tree</i> "
        "menu.</qt>");
    label->setWhatsThis(msg);
    filter->setWhatsThis(msg);

    // Set up the coordinate table.
    model = new SurfaceModel(surfaces, readWrite);

    table = new QTreeView();
    table->setItemsExpandable(false);
    table->setRootIsDecorated(false);
    table->setAlternatingRowColors(true);
    table->header()->setStretchLastSection(false);
    table->setSelectionMode(QTreeView::SingleSelection);
    table->setWhatsThis(tr("Displays details of the individual normal "
        "surfaces in this list.<p>"
        "Each row represents a single normal (or almost normal) surface.  "
        "As well as various properties of the surface, each row contains "
        "a detailed representation the surface in the currently selected "
        "coordinate system.<p>"
        "For details on what each property means or what each coordinate "
        "represents, hover the mouse over the column header (or refer "
        "to the users' handbook).</qt>"));
    // Add grid lines:
    // For some reason, when we set cell borders, the selection
    // background changes to white (-> white on white, which is unreadable).
    // So reluctantly we also break the native system style and explicitly
    // set a background ourselves.  I would love a better way of dealing
    // with this. :/
    table->setStyleSheet("QTreeView::item:selected { "
                            "background: qlineargradient(x1: 0, y1: 0, "
                                "x2: 0, y2: 1, stop: 0 #6ea1f1, "
                                "stop: 1 #567dbc); "
                         "} "
                         "QTreeView::item { "
                            "border: 1px solid #d9d9d9; "
                            "border-top-color: transparent; "
                            "border-left-color: transparent; "
                         "}");
    table->setModel(model);
    table->header()->resizeSections(QHeaderView::ResizeToContents);
    uiLayout->addWidget(table, 1);

    connect(table->header(), SIGNAL(sectionResized(int, int, int)),
        this, SLOT(columnResized(int, int, int)));

    actCutAlong = new QAction(this);
    actCutAlong->setText(tr("Cu&t Along Surface"));
    actCutAlong->setToolTip(tr("Cut the triangulation along the "
        "selected surface"));
    actCutAlong->setEnabled(false);
    actCutAlong->setWhatsThis(tr("<qt>Cuts open the surround triangulation "
        "along the selected surface.  This triangulation will not "
        "be changed; instead a new cut-open triangulation will be created.<p>"
        "This operation will never change the topology of the underlying "
        "3-manifold beyond just cutting along the surface (as opposed to "
        "the related <i>crushing</i> operation, which might).  However, "
        "because the new surface boundaries are created from real "
        "boundary triangles, the resulting number of tetrahedra might be very "
        "large.</qt>"));
    connect(actCutAlong, SIGNAL(triggered()), this, SLOT(cutAlong()));
    surfaceActionList.append(actCutAlong);

    actCrush = new QAction(this);
    actCrush->setText("Crus&h Surface");
    actCrush->setToolTip(tr("Crush the selected surface to a point"));
    actCrush->setEnabled(false);
    actCrush->setWhatsThis(tr("<qt>Crushes the selected surface to a point "
        "within the surrounding triangulation.  This triangulation will not "
        "be changed; instead a new crushed triangulation will be created.<p>"
        "<b>Warning:</b> This routine simply removes all tetrahedra "
        "containing quadrilateral discs and rejoins the others "
        "appropriately.  In some circumstances this might change the "
        "topology of the underlying 3-manifold beyond just slicing along "
        "the surface and shrinking the resulting boundary/boundaries "
        "to points.</qt>"));
    surfaceActionList.append(actCrush);
    connect(actCrush, SIGNAL(triggered()), this, SLOT(crush()));

    connect(table->selectionModel(),
        SIGNAL(selectionChanged(const QItemSelection&, const QItemSelection&)),
        this, SLOT(updateActionStates()));
    connect(model, SIGNAL(dataChanged(const QModelIndex&, const QModelIndex&)),
        this, SLOT(notifySurfaceRenamed()));

    connect(&ReginaPrefSet::global(), SIGNAL(preferencesChanged()),
        this, SLOT(updatePreferences()));

    refresh();
}

NSurfaceCoordinateUI::~NSurfaceCoordinateUI() {
    // Make sure the actions, including separators, are all deleted.
    surfaceActionList.clear();

    delete model;
}

const QLinkedList<QAction*>& NSurfaceCoordinateUI::getPacketTypeActions() {
    return surfaceActionList;
}

regina::NPacket* NSurfaceCoordinateUI::getPacket() {
    return surfaces;
}

QWidget* NSurfaceCoordinateUI::getInterface() {
    return ui;
}

void NSurfaceCoordinateUI::commit() {
    model->commitNames();
    setDirty(false);
}

void NSurfaceCoordinateUI::refreshLocal() {
    // Update the current filter.
    filter->refreshContents();

    bool filterChanged = false;
    if (filter->selectedPacket() != appliedFilter) {
        filterChanged = true;
        if (appliedFilter)
            appliedFilter->unlisten(this);
        appliedFilter = dynamic_cast<regina::NSurfaceFilter*>(
            filter->selectedPacket());
        if (appliedFilter)
            appliedFilter->listen(this);
    }

    // Rebuild the underlying data model.
    regina::NormalCoords selectedSystem = coords->getCurrentSystem();
    bool coordsChanged = (model->coordSystem() != selectedSystem);
    if (filterChanged)
        model->rebuild(selectedSystem, appliedFilter);
    else
        model->rebuild(selectedSystem); // Faster if the filter is the same.

    // Tidy up.
    updateActionStates();
    if (coordsChanged) {
        currentlyResizing = true;
        table->header()->resizeSections(QHeaderView::ResizeToContents);
        currentlyResizing = false;
    }
}

void NSurfaceCoordinateUI::refresh() {
    // Refresh the surface names from the underlying packet.
    model->refreshNames();

    // Refresh the table of surfaces.
    refreshLocal();

    setDirty(false);
}

void NSurfaceCoordinateUI::setReadWrite(bool readWrite) {
    isReadWrite = readWrite;

    model->setReadWrite(readWrite);
    updateActionStates();
}

void NSurfaceCoordinateUI::packetToBeDestroyed(NPacket*) {
    // Our currently applied filter is about to be destroyed.
    filter->setCurrentIndex(0); // (i.e., None)
    refreshLocal();
}

void NSurfaceCoordinateUI::cutAlong() {
    if (table->selectionModel()->selectedIndexes().empty()) {
        ReginaSupport::info(ui,
            tr("Please select a normal surface to cut along."));
        return;
    }

    const regina::NNormalSurface* toCutAlong =
        model->surface(table->selectionModel()->selectedIndexes().front());
    if (! toCutAlong->isCompact()) {
        ReginaSupport::info(ui,
            tr("I can only cut along compact surfaces."),
            tr("The surface you have selected is non-compact."));
        return;
    }

    // Go ahead and cut along the surface.
    // Be nice and simplify the triangulation, which could be very large.
    regina::NTriangulation* ans = toCutAlong->cutAlong();
    ans->intelligentSimplify();
    if (surfaces->getTriangulation()->getPacketLabel().empty())
        ans->setPacketLabel("Cut-open");
    else
        ans->setPacketLabel(tr("Cut-open %1").arg(
            surfaces->getTriangulation()->getPacketLabel().c_str())
              .toAscii().constData());
    surfaces->insertChildLast(ans);

    enclosingPane->getMainWindow()->packetView(ans, true, true);
}

void NSurfaceCoordinateUI::crush() {
    if (table->selectionModel()->selectedIndexes().empty()) {
        ReginaSupport::info(ui,
            tr("Please select a normal surface to crush."));
        return;
    }

    const regina::NNormalSurface* toCrush =
        model->surface(table->selectionModel()->selectedIndexes().front());
    if (! toCrush->isCompact()) {
        ReginaSupport::info(ui,
            tr("I can only crush compact surfaces."),
            tr("The surface you have selected is non-compact."));
        return;
    }

    // Go ahead and crush it.
    regina::NTriangulation* ans = toCrush->crush();
    if (surfaces->getTriangulation()->getPacketLabel().empty())
        ans->setPacketLabel("Crushed");
    else
        ans->setPacketLabel(tr("Crushed %1").arg(
            surfaces->getTriangulation()->getPacketLabel().c_str())
              .toAscii().constData());
    surfaces->insertChildLast(ans);

    enclosingPane->getMainWindow()->packetView(ans, true, true);
}

void NSurfaceCoordinateUI::updateActionStates() {
    bool canCrushOrCut = isReadWrite &&
        table->selectionModel()->hasSelection() &&
        (! surfaces->allowsAlmostNormal()) && surfaces->isEmbeddedOnly();

    actCutAlong->setEnabled(canCrushOrCut);
    actCrush->setEnabled(canCrushOrCut);
}

void NSurfaceCoordinateUI::columnResized(int section, int, int newSize) {
    int nNonCoordSections = model->propertyColCount();
    if (currentlyResizing || section < nNonCoordSections)
        return;

    // A coordinate column has been resized.
    // Resize all coordinate columns.
    currentlyResizing = true;
    for (int i = nNonCoordSections; i < model->columnCount(QModelIndex()); i++)
        table->setColumnWidth(i, newSize);
    currentlyResizing = false;
}

void NSurfaceCoordinateUI::notifySurfaceRenamed() {
    setDirty(true);
}

void NSurfaceCoordinateUI::updatePreferences() {
    if (surfaces->allowsSpun())
        refresh();
}
<|MERGE_RESOLUTION|>--- conflicted
+++ resolved
@@ -180,13 +180,7 @@
                 ((! surfaces_->isEmbeddedOnly()) && index.column() == 3)) {
             if (! s->isCompact()) {
 #ifndef EXCLUDE_SNAPPEA
-<<<<<<< HEAD
-                regina::NMatrixInt* slopes = s->boundarySlopes();
-=======
-                regina::NMatrixInt* slopes =
-                    (ReginaPrefSet::global().surfacesSupportSpunBdry ?
-                    s->boundaryIntersections() : 0);
->>>>>>> b2b0ecec
+                regina::NMatrixInt* slopes = s->boundaryIntersections();
                 if (slopes) {
                     QString ans = tr("Spun:");
                     // Display each boundary slope as (nu(L), -nu(M)).
