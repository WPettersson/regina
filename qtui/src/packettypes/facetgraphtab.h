--- conflicted
+++ resolved
@@ -51,16 +51,12 @@
 class QSvgWidget;
 
 namespace regina {
-<<<<<<< HEAD
-    class Dim2Triangulation;
-    class Dim4Triangulation;
-=======
->>>>>>> ce2d336e
     class NPacket;
 
     template <int> class Triangulation;
     typedef Triangulation<2> Dim2Triangulation;
     typedef Triangulation<3> NTriangulation;
+    typedef Triangulation<4> Dim4Triangulation;
 };
 
 /**
