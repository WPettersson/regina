--- conflicted
+++ resolved
@@ -549,17 +549,10 @@
     connect(actDrillEdge, SIGNAL(triggered()), this, SLOT(drillEdge()));
 
     QAction* actConnectedSumWith = new QAction(this);
-<<<<<<< HEAD
-    actConnectedSumWith->setText(tr("Connect Sum With..."));
-    actConnectedSumWith->setIcon(ReginaSupport::regIcon("connectsumwith"));
-    actConnectedSumWith->setToolTip(tr(
-        "Connect sum this with another triangulation"));
-=======
     actConnectedSumWith->setText(tr("Connected Sum With..."));
     actConnectedSumWith->setIcon(ReginaSupport::regIcon("connectedsumwith"));
     actConnectedSumWith->setToolTip(tr(
         "Make this into a connected sum with another triangulation"));
->>>>>>> e06852a0
     actConnectedSumWith->setEnabled(readWrite);
     actConnectedSumWith->setWhatsThis(tr("Forms the connected sum "
         "of this triangulation with some other triangulation.  "
