--- conflicted
+++ resolved
@@ -194,7 +194,10 @@
               routine, and set through an optional third argument to setDirs().
             - The homeDir argument to setDirs() may now be the empty string,
               which signals that the directory should not be changed.
-<<<<<<< HEAD
+        Class NGroupExpression, NGroupExpressionTerm:
+            - Added != operators to complement the existing == operators.
+        Class NHandlebody, NLensSpace:
+            - Added != operator to complement the existing == operator.
         Class NIsomorphism:
             - Now just a typedef for the new class Isomorphism<3>, which has
               the same functionality as the old NIsomorphism.
@@ -203,14 +206,8 @@
               replaced with the easier-to-type size().
         Class NIsomorphismDirect:
             - Removed this class, which has been deprecated for some time now.
-=======
-        Class NGroupExpression, NGroupExpressionTerm:
-            - Added != operators to complement the existing == operators.
-        Class NHandlebody, NLensSpace:
-            - Added != operator to complement the existing == operator.
         Class NMarkedAbelianGroup:
             - Added != operator to complement the existing == operator.
->>>>>>> 12c6ad74
         Class NMatrix:
             - The destructor and writeMatrix() are no longer virtual.
             - Now derives from Output, and provides str() and detail()
